/** @flow */
'use strict';

import {expect} from 'chai';

import sinon from 'sinon';

import ContigInterval from '../../main/ContigInterval';
import GA4GHAlignmentSource from '../../main/sources/GA4GHAlignmentSource';
import RemoteFile from '../../main/RemoteFile';

describe('GA4GHAlignmentSource', function() {
  var server: any = null, response;

  before(function () {
    return new RemoteFile('/test-data/alignments.ga4gh.1.10000-11000.json').getAllString().then(data => {
      response = data;
      server = sinon.fakeServer.create();  // _after_ we do a real XHR!
    });
  });

  after(function () {
    server.restore();
  });

  it('should fetch alignments from a server', function(done) {
    server.respondWith('POST', '/v0.6.0a10/reads/search',
                       [200, { "Content-Type": "application/json" }, response]);

    var source = GA4GHAlignmentSource.create({
      endpoint: '/v0.6.0a10',
      readGroupId: 'some-group-set:some-read-group',
<<<<<<< HEAD
      killChr: true,
=======
>>>>>>> 33950268
      forcedReferenceId: null
    });

    var requestInterval = new ContigInterval('1', 10000, 10007);
    expect(source.getAlignmentsInRange(requestInterval))
        .to.deep.equal([]);

    var progress = [];
    source.on('networkprogress', e => { progress.push(e); });
    source.on('networkdone', e => { progress.push('done'); });
    source.on('newdata', () => {
      var reads = source.getAlignmentsInRange(requestInterval);
      expect(reads).to.have.length(16);
      done();
    });

    source.rangeChanged({contig: '1', start: 10000, stop: 10007});
    server.respond();
  });

});<|MERGE_RESOLUTION|>--- conflicted
+++ resolved
@@ -30,10 +30,6 @@
     var source = GA4GHAlignmentSource.create({
       endpoint: '/v0.6.0a10',
       readGroupId: 'some-group-set:some-read-group',
-<<<<<<< HEAD
-      killChr: true,
-=======
->>>>>>> 33950268
       forcedReferenceId: null
     });
 
